# Copyright (c) 2023, NVIDIA CORPORATION. All rights reserved.

import re
from contextlib import nullcontext
from dataclasses import dataclass
import torch
from typing import List

from megatron.core import parallel_state, tensor_parallel
from megatron.core.fusions.fused_layer_norm import FusedLayerNorm
from megatron.core.transformer.custom_layers.transformer_engine import TENorm
from megatron.core.transformer.enums import AttnMaskType
from megatron.core.transformer.module import MegatronModule
from megatron.core.transformer.spec_utils import ModuleSpec
from megatron.core.transformer.transformer_config import TransformerConfig
from megatron.core.transformer.transformer_layer import TransformerLayer, TransformerLayerSubmodules
from megatron.core.utils import make_sharded_tensor_for_checkpoint, make_viewless_tensor


def get_num_layers_to_build(config) -> int:

    num_layers_per_pipeline_rank = \
        config.num_layers // parallel_state.get_pipeline_model_parallel_world_size()

    if parallel_state.get_virtual_pipeline_model_parallel_world_size() is not None:
        # Interleaved pipeline parallelism:
        # Number of layers in each model chunk is the number of layers in the stage,
        # divided by the number of model chunks in a stage.
        # With 8 layers, 2 stages, and 4 model chunks, we want an assignment of
        # layers to stages like (each list is a model chunk):
        # Stage 0: [0]  [2]  [4]  [6]
        # Stage 1: [1]  [3]  [5]  [7]
        # With 8 layers, 2 stages, and 2 virtual stages, we want an assignment of
        # layers to stages like (each list is a model chunk):
        # Stage 0: [0, 1]  [4, 5]
        # Stage 1: [2, 3]  [6, 7]

        vp_size = parallel_state.get_virtual_pipeline_model_parallel_world_size()

        num_layers_per_virtual_rank = num_layers_per_pipeline_rank // vp_size

        num_layers_to_build = num_layers_per_virtual_rank

    else:
        # Non-interleaved pipeline parallelism:
        # Each stage gets a contiguous set of layers.

        num_layers_to_build = num_layers_per_pipeline_rank

    return num_layers_to_build


@dataclass
class TransformerBlockSpec:
    layers: List[TransformerLayerSpec] = None


class TransformerBlock(MegatronModule):
    """Transformer class."""

    def __init__(
        self,
        config: TransformerConfig,
<<<<<<< HEAD
        spec: TransformerBlockSpec,
=======
        transformer_layer_spec: ModuleSpec,
        self_attn_mask_type=AttnMaskType.padding,
>>>>>>> 0c9c4f36
        post_layer_norm=True,
        pre_process=True,
        post_process=True,
    ):
        super().__init__(config=config)

<<<<<<< HEAD
        self.spec = spec
=======
        self.config: TransformerConfig = config
        self.transformer_layer_spec: ModuleSpec = transformer_layer_spec

        self.self_attn_mask_type = self_attn_mask_type
>>>>>>> 0c9c4f36
        self.post_layer_norm = post_layer_norm
        self.pre_process = pre_process
        self.post_process = post_process

        # required for pipeline parallel schedules
        self.input_tensor = None

        self.checkpoint_core_attention = self.config.recompute_granularity == 'selective'

        self._build_layers()

    def _build_layers(self):
        # Transformer layers.
        # @jcasper can we improve how we deal with layer_number?
        # currently it's only used in CoreAttention?
        # if self.apply_query_key_layer_scaling:
        #     coeff = self.layer_number
        #     self.norm_factor *= coeff
        def build_layer(spec, layer_number):
            return TransformerLayer(
                config=self.config,
<<<<<<< HEAD
                spec=spec,
=======
                submodules=transformer_layer_spec.submodules,
>>>>>>> 0c9c4f36
                layer_number=layer_number,
            )

        # offset is implicit in TransformerLayer
        self.layers = torch.nn.ModuleList([build_layer(spec, i + 1) for i, spec in enumerate(self.spec.layers)])

        # # TODO: add back standalone_embedding_stage
        # if self.num_layers == 0:
        #     # When a standalone embedding stage is used (e.g.,
        #     # args.standalone_embedding_stage == True), virtual pipeline ranks
        #     # on pipeline rank 0 will have zero transformer layers assigned to
        #     # them. This results in the model's input and output tensors to be
        #     # the same, which will cause failure for certain output tensor
        #     # optimizations (e.g., pipeline output deallocation). To remedy
        #     # this, we assign a 'no-op' layer on these ranks, which will
        #     # disconnect the input tensor from the output tensor.
        #     self.num_layers = 1
        #     self.layers = torch.nn.ModuleList([NoopTransformerLayer(1)])
        # else:
        #     self.layers = torch.nn.ModuleList([build_layer(i + 1 + offset) for i in range(self.num_layers)])

        if self.post_process and self.post_layer_norm:
            # Final layer norm before output.
            self.final_layernorm = TENorm(
                config=self.config,
                hidden_size=self.config.hidden_size,
                eps=self.config.layernorm_epsilon,
                persist_layer_norm=self.config.persist_layer_norm,
                sequence_parallel=self.config.sequence_parallel,
                zero_centered_gamma=self.config.layernorm_zero_centered_gamma,
                normalization=self.config.normalization,
            )

    def _get_layer(self, layer_number):
        return self.layers[layer_number]

    def _checkpointed_forward(self, hidden_states, attention_mask, rotary_pos_emb):
        """Forward method with activation checkpointing."""

        def custom(start, end):
            def custom_forward(*args, **kwargs):
                x_, *args = args
                for index in range(start, end):
                    layer = self._get_layer(index)
                    x_ = layer(x_, *args, **kwargs)
                return x_

            return custom_forward

        if self.config.recompute_method == 'uniform':
            # Uniformly divide the total number of Transformer layers and checkpoint
            # the input activation of each divided chunk.
            # A method to further reduce memory usage reducing checkpoints.
            l = 0
            while l < self.num_layers_per_pipeline_rank:
                hidden_states = tensor_parallel.checkpoint(
                    custom(l, l + self.config.recompute_num_layers),
                    self.config.distribute_saved_activations,
                    hidden_states,
                    attention_mask,
                    rotary_pos_emb,
                )

                l += self.config.recompute_num_layers

        elif self.config.recompute_method == 'block':
            # Checkpoint the input activation of only a set number of individual
            # Transformer layers and skip the rest.
            # A method fully use the device memory removing redundant re-computation.
            for l in range(self.num_layers_per_pipeline_rank):
                if l < self.config.recompute_num_layers:
                    hidden_states = tensor_parallel.checkpoint(
                        custom(l, l + 1),
                        self.config.distribute_saved_activations,
                        hidden_states,
                        attention_mask,
                        rotary_pos_emb,
                    )
                else:
                    hidden_states = custom(l, l + 1)(hidden_states, attention_mask, rotary_pos_emb)
        else:
            raise ValueError("Invalid activation recompute method.")

        return hidden_states

    def set_input_tensor(self, input_tensor):
        """Set input tensor to be used instead of forward()'s input.

        When doing pipeline parallelism the input from the previous
        stage comes from communication, not from the input, so the
        model's forward_step_func won't have it. This function is thus
        used by internal code to bypass the input provided by the
        forward_step_func"""
        self.input_tensor = input_tensor

    def forward(
        self,
        hidden_states,
        attention_mask,
        context=None,
        context_mask=None,
        inference_params=None,
        rotary_pos_emb=None,
    ):
        # hidden_states (float): [s, b, h]
        # attention_mask (bool): [1, 1, s, s]

        if not self.pre_process:
            # See set_input_tensor()
            hidden_states = self.input_tensor

        # Viewless tensor.
        # - We only need to create a viewless tensor in the case of micro batch
        #   size (mbs) == 1, since in this case, 'hidden_states.transpose()'
        #   above creates a view tensor, and '.contiguous()' is a pass-through.
        #   For mbs >= 2, '.contiguous()' creates a new tensor, eliminating
        #   the need to make it viewless.
        #
        #   However, we don't explicitly check mbs == 1 here because
        #   make_viewless_tensor() has negligible overhead when its input
        #   is already viewless.
        #
        # - For the 'else' case above, calling make_viewless_tensor() here is
        #   likely redundant, since p2p_communication.py (likely originator)
        #   already creates viewless tensors. That said, make_viewless_tensor()
        #   is called here to be future-proof and corner-case-proof.
        hidden_states = make_viewless_tensor(
            inp=hidden_states, requires_grad=True, keep_graph=True,
        )

        if self.config.sequence_parallel:
            rng_context = tensor_parallel.get_cuda_rng_tracker().fork()
        else:
            rng_context = nullcontext()

        if self.config.fp8:
            import transformer_engine  # To keep out TE dependency when not training in fp8

            if self.config.fp8 == "e4m3":
                fp8_format = transformer_engine.common.recipe.Format.E4M3
            elif self.config.fp8 == "hybrid":
                fp8_format = transformer_engine.common.recipe.Format.HYBRID
            else:
                raise ValueError("E4M3 and HYBRID are the only supported FP8 formats.")

            fp8_recipe = transformer_engine.common.recipe.DelayedScaling(
                margin=self.config.fp8_margin,
                interval=self.config.fp8_interval,
                fp8_format=fp8_format,
                amax_compute_algo=self.config.fp8_amax_compute_algo,
                amax_history_len=self.config.fp8_amax_history_len,
                override_linear_precision=(False, False, not self.config.fp8_wgrad),
            )
            fp8_group = None
            if parallel_state.model_parallel_is_initialized():
                fp8_group = parallel_state.get_amax_reduction_group()
            fp8_context = transformer_engine.pytorch.fp8_autocast(
                enabled=True, fp8_recipe=fp8_recipe, fp8_group=fp8_group
            )
        else:
            fp8_context = nullcontext()

        with rng_context and fp8_context:
            # Forward pass.
            if self.config.recompute_granularity == 'full':
                hidden_states = self._checkpointed_forward(
                    hidden_states=hidden_states,
                    attention_mask=attention_mask,
                    rotary_pos_emb=rotary_pos_emb,
                )
            else:
                for layer in self.layers:
                    hidden_states, context = layer(
                        hidden_states=hidden_states,
                        attention_mask=attention_mask,
                        context=context,
                        context_mask=context_mask,
                        rotary_pos_emb=rotary_pos_emb,
                        inference_params=inference_params,
                    )

        # Final layer norm.
        if self.post_process and self.post_layer_norm:
            hidden_states = self.final_layernorm(hidden_states)

        return hidden_states

    def sharded_state_dict(self, prefix=''):

        sharded_state_dict = {}

        layer_prefix = f'{prefix}layers.'
        for layer in self.layers:
            sharded_state_dict.update(layer.sharded_state_dict(prefix=layer_prefix))

        if self.post_process and self.post_layer_norm:
            state_dict = self.state_dict(keep_vars=True)

            tensor = state_dict['final_layernorm.weight']
            layer_name = f'{prefix}final_layernorm.weight'
            sharded_state_dict[layer_name] = make_sharded_tensor_for_checkpoint(tensor, layer_name)

            # RMSNorm doesn't have bias.
            if 'final_layernorm.bias' in state_dict.keys():
                tensor = state_dict['final_layernorm.bias']
                layer_name = f'{prefix}final_layernorm.bias'
                sharded_state_dict[layer_name] = make_sharded_tensor_for_checkpoint(
                    tensor, layer_name
                )

        return sharded_state_dict<|MERGE_RESOLUTION|>--- conflicted
+++ resolved
@@ -2,9 +2,8 @@
 
 import re
 from contextlib import nullcontext
-from dataclasses import dataclass
+
 import torch
-from typing import List
 
 from megatron.core import parallel_state, tensor_parallel
 from megatron.core.fusions.fused_layer_norm import FusedLayerNorm
@@ -17,70 +16,24 @@
 from megatron.core.utils import make_sharded_tensor_for_checkpoint, make_viewless_tensor
 
 
-def get_num_layers_to_build(config) -> int:
-
-    num_layers_per_pipeline_rank = \
-        config.num_layers // parallel_state.get_pipeline_model_parallel_world_size()
-
-    if parallel_state.get_virtual_pipeline_model_parallel_world_size() is not None:
-        # Interleaved pipeline parallelism:
-        # Number of layers in each model chunk is the number of layers in the stage,
-        # divided by the number of model chunks in a stage.
-        # With 8 layers, 2 stages, and 4 model chunks, we want an assignment of
-        # layers to stages like (each list is a model chunk):
-        # Stage 0: [0]  [2]  [4]  [6]
-        # Stage 1: [1]  [3]  [5]  [7]
-        # With 8 layers, 2 stages, and 2 virtual stages, we want an assignment of
-        # layers to stages like (each list is a model chunk):
-        # Stage 0: [0, 1]  [4, 5]
-        # Stage 1: [2, 3]  [6, 7]
-
-        vp_size = parallel_state.get_virtual_pipeline_model_parallel_world_size()
-
-        num_layers_per_virtual_rank = num_layers_per_pipeline_rank // vp_size
-
-        num_layers_to_build = num_layers_per_virtual_rank
-
-    else:
-        # Non-interleaved pipeline parallelism:
-        # Each stage gets a contiguous set of layers.
-
-        num_layers_to_build = num_layers_per_pipeline_rank
-
-    return num_layers_to_build
-
-
-@dataclass
-class TransformerBlockSpec:
-    layers: List[TransformerLayerSpec] = None
-
-
 class TransformerBlock(MegatronModule):
     """Transformer class."""
 
     def __init__(
         self,
         config: TransformerConfig,
-<<<<<<< HEAD
-        spec: TransformerBlockSpec,
-=======
         transformer_layer_spec: ModuleSpec,
         self_attn_mask_type=AttnMaskType.padding,
->>>>>>> 0c9c4f36
         post_layer_norm=True,
         pre_process=True,
         post_process=True,
     ):
         super().__init__(config=config)
 
-<<<<<<< HEAD
-        self.spec = spec
-=======
         self.config: TransformerConfig = config
         self.transformer_layer_spec: ModuleSpec = transformer_layer_spec
 
         self.self_attn_mask_type = self_attn_mask_type
->>>>>>> 0c9c4f36
         self.post_layer_norm = post_layer_norm
         self.pre_process = pre_process
         self.post_process = post_process
@@ -90,28 +43,55 @@
 
         self.checkpoint_core_attention = self.config.recompute_granularity == 'selective'
 
-        self._build_layers()
-
-    def _build_layers(self):
+        self.num_layers_per_pipeline_rank = (
+            self.config.num_layers // parallel_state.get_pipeline_model_parallel_world_size()
+        )
+
+        self._build_layers(self.transformer_layer_spec)
+
+    def _build_layers(self, transformer_layer_spec):
         # Transformer layers.
         # @jcasper can we improve how we deal with layer_number?
         # currently it's only used in CoreAttention?
         # if self.apply_query_key_layer_scaling:
         #     coeff = self.layer_number
         #     self.norm_factor *= coeff
-        def build_layer(spec, layer_number):
-            return TransformerLayer(
+        def build_layer(layer_number):
+            layer = TransformerLayer(
                 config=self.config,
-<<<<<<< HEAD
-                spec=spec,
-=======
                 submodules=transformer_layer_spec.submodules,
->>>>>>> 0c9c4f36
                 layer_number=layer_number,
-            )
+                self_attn_mask_type=self.self_attn_mask_type,
+            )
+            return layer
+
+        if parallel_state.get_virtual_pipeline_model_parallel_world_size() is not None:
+            # Interleaved pipeline parallelism:
+            # Number of layers in each model chunk is the number of layers in the stage,
+            # divided by the number of model chunks in a stage.
+            # With 8 layers, 2 stages, and 4 model chunks, we want an assignment of
+            # layers to stages like (each list is a model chunk):
+            # Stage 0: [0]  [2]  [4]  [6]
+            # Stage 1: [1]  [3]  [5]  [7]
+            # With 8 layers, 2 stages, and 2 virtual stages, we want an assignment of
+            # layers to stages like (each list is a model chunk):
+            # Stage 0: [0, 1]  [4, 5]
+            # Stage 1: [2, 3]  [6, 7]
+
+            vp_size = parallel_state.get_virtual_pipeline_model_parallel_world_size()
+
+            num_layers_per_virtual_rank = self.num_layers_per_pipeline_rank // vp_size
+
+            num_layers_to_build = num_layers_per_virtual_rank
+
+        else:
+            # Non-interleaved pipeline parallelism:
+            # Each stage gets a contiguous set of layers.
+
+            num_layers_to_build = self.num_layers_per_pipeline_rank
 
         # offset is implicit in TransformerLayer
-        self.layers = torch.nn.ModuleList([build_layer(spec, i + 1) for i, spec in enumerate(self.spec.layers)])
+        self.layers = torch.nn.ModuleList([build_layer(i + 1) for i in range(num_layers_to_build)])
 
         # # TODO: add back standalone_embedding_stage
         # if self.num_layers == 0:
@@ -202,15 +182,7 @@
         forward_step_func"""
         self.input_tensor = input_tensor
 
-    def forward(
-        self,
-        hidden_states,
-        attention_mask,
-        context=None,
-        context_mask=None,
-        inference_params=None,
-        rotary_pos_emb=None,
-    ):
+    def forward(self, hidden_states, attention_mask, inference_params=None, rotary_pos_emb=None):
         # hidden_states (float): [s, b, h]
         # attention_mask (bool): [1, 1, s, s]
 
@@ -279,11 +251,9 @@
                 )
             else:
                 for layer in self.layers:
-                    hidden_states, context = layer(
+                    hidden_states = layer(
                         hidden_states=hidden_states,
                         attention_mask=attention_mask,
-                        context=context,
-                        context_mask=context_mask,
                         rotary_pos_emb=rotary_pos_emb,
                         inference_params=inference_params,
                     )
